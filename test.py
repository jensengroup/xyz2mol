--- conflicted
+++ resolved
@@ -1,16 +1,9 @@
 
+import numpy as np
 import pytest
-import rmsd
-import numpy as np
+from rdkit import Chem, rdBase
+from rdkit.Chem import AllChem, rdmolops
 
-from rdkit import Chem
-from rdkit.Chem import rdmolops
-from rdkit.Chem import AllChem
-<<<<<<< HEAD
-
-=======
-from rdkit import rdBase
->>>>>>> cc2ad211
 import xyz2mol as x2m
 
 __TEST_SMILES__ = [
@@ -119,22 +112,9 @@
 
     return
 
-<<<<<<< HEAD
 @pytest.mark.parametrize("smiles", __TEST_SMILES__)
 def test_smiles_from_coord(smiles):
-=======
-    #print(rdBase.rdkitVersion)
 
-    filename = "ethane.xyz"
-    filename = "acetate.xyz"
-    filename = "chiral_stereo_test.xyz"
->>>>>>> cc2ad211
-
-    charged_fragments = True
-    quick = True
-    huckel = True
-
-<<<<<<< HEAD
     # The answer
     mol = Chem.MolFromSmiles(smiles)
     charge = Chem.GetFormalCharge(mol)
@@ -167,8 +147,7 @@
     charged_fragments = True
     quick = True
 
-    atoms, coordinates = rmsd.get_coordinates_xyz(filename)
-    atoms = [x2m.int_atom(atom) for atom in atoms]
+    atoms, charge_read, coordinates = x2m.read_xyz_file(filename)
 
     mol = x2m.xyz2mol(atoms, coordinates, charge=charge)
     mol = Chem.RemoveHs(mol)
@@ -199,52 +178,3 @@
     for smiles in __TEST_SMILES__:
         test_smiles_from_coord(smiles)
         print(True, smiles)
-=======
-    atomicNumList,charge,xyz_coordinates = x2m.read_xyz_file(filename)
-    mol = x2m.xyz2mol(atomicNumList,charge,xyz_coordinates,charged_fragments,quick,huckel)
-
-    print(Chem.MolToSmiles(mol, isomericSmiles=True))
-
-    # code to test using SMILES instead of xyz file
-    smiles_list = ['C=C([O-])CC','C=C([NH3+])CC','CC(=O)[O-]','C[N+](=O)[O-]','CS(CC)(=O)=O','CS([O-])(=O)=O',
-                'C=C(C)CC', 'CC(C)CC','C=C(N)CC','C=C(C)C=C','C#CC=C','c1ccccc1','c1ccccc1c1ccccc1',
-                '[NH3+]CS([O-])(=O)=O','CC(NC)=O','[O-]c1ccccc1','O=C(C=C1)C=CC1=CCC([O-])=O',
-                'C#CC#C','Cc1ccc(cc1)C1C=CC2C(C=CC2(C#N)C#N)=CC=1']
-    #smiles_list = ['C[NH+]=C([O-])CC[NH+]=C([O-])C','C[NH+]=CC=C([O-])C',
-    #            "[C+](C)(C)CC[C-](C)(C)",'O=C(C=C1)C=CC1=CCC([O-])=O',
-    #            'O=C([CH-]C=CC(C([O-])=O)=O)[O-]','[O-]c1ccccc1','CNC(C(C)=[NH+][CH-]CC(O)=O)=O',"[CH2][CH2][CH]=[CH][CH2]"]
-    #smiles_list = ['Cc1ccc(cc1)C1C=CC2C(C=CC2(C#N)C#N)=CC=1']
-    #smiles_list = ['CC1C=CC2C(C=CC2(C)C)=CC=1']
-    #smiles_list = ['CC1=CC=C(C=CC2)C2C=C1']
-    #smiles_list = ['CC1=CC=C(C2=CC=CC=C2)C=C1']
-    #smiles_list = ['C1(CC2=CC=CC=C2)=CC=CC=C1']
-    #smiles_list = ['[O-]c1ccccc1[O-]']
-    #smiles_list = ['C[N+](=O)[O-]']
-    #smiles_list = ['N#CC(C#N)=CC=C1C=CC=CC(=C1)c1ccc(cc1)[N+](=O)[O-]']
-    #smiles_list = ['CNC([O-])=C([NH+]=C/CC(O)=O)C']
-    #smiles_list = ['Cc1cn(C2CC(O)C(COP(=O)([O-])OP(=O)([O-])OC3OC(C)C([NH3+])C(O)C3O)O2)c(=O)[nH]c1=O']
-
-    for smiles in smiles_list:
-        #print(smiles)
-        mol = Chem.MolFromSmiles(smiles)
-
-        Chem.Kekulize(mol, clearAromaticFlags = True)
-        charge = Chem.GetFormalCharge(mol)
-        mol = Chem.AddHs(mol)
-        atomicNumList = [a.GetAtomicNum() for a in mol.GetAtoms()]
-        proto_mol = x2m.get_proto_mol(atomicNumList)
-
-        AC = Chem.GetAdjacencyMatrix(mol)
-
-        newmol = x2m.AC2mol(proto_mol,AC,atomicNumList,charge,charged_fragments,quick)
-        #print Chem.MolToSmiles(newmol)
-
-        newmol = Chem.RemoveHs(newmol)
-        newmol_smiles = Chem.MolToSmiles(newmol)
-        #print (newmol_smiles)
-
-        mol = Chem.RemoveHs(mol)
-        canonical_smiles = Chem.MolToSmiles(mol)
-        if newmol_smiles != canonical_smiles:
-            print("uh,oh", smiles, newmol_smiles)
->>>>>>> cc2ad211
