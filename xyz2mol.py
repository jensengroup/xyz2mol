--- conflicted
+++ resolved
@@ -722,16 +722,10 @@
 
     # Convert AC to bond order matrix and add connectivity and charge info to
     # mol object
-<<<<<<< HEAD
-    new_mols = AC2mol(mol, AC, atoms, charge,
-        allow_charged_fragments=allow_charged_fragments,
-        use_graph=use_graph)
-=======
     new_mol = AC2mol(mol, AC, atoms, charge,
                      allow_charged_fragments=allow_charged_fragments,
                      use_graph=use_graph,
                      use_atom_maps=use_atom_maps)
->>>>>>> 642ed073
 
     # Check for stereocenters and chiral centers
     if embed_chiral:
